--- conflicted
+++ resolved
@@ -48,20 +48,10 @@
         dataset_labels_df['dataset'] = dataset_key
         clipped_labels_df = pd.concat([clipped_labels_df, dataset_labels_df], ignore_index=True)
 
-<<<<<<< HEAD
-    images_df = pd.DataFrame()
-    for coco_file in PANOPTIC_COCO_FILES.values():
-        with open(coco_file) as fp:
-            coco_data = json.load(fp)
-        images_df = pd.concat((images_df, pd.DataFrame.from_records(coco_data['images']).rename(columns={'id': 'image_id'})), ignore_index=True)
-
-    del coco_data, dataset_labels_df, tiles_df
-=======
     id_correspondence_df = pd.read_csv(ID_CORRESPONDENCE)
     images_df = trans_dets.read_image_info(PANOPTIC_COCO_FILES, id_correspondence_df)
 
     del dataset_labels_df, tiles_df
->>>>>>> 64087646
 
     transformed_labels= []
     for tile_name in tqdm(clipped_labels_df['file_name'].unique(), desc="Tranform labels back to panoptic images"):
