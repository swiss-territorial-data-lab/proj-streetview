import cv2
import json
import os
from argparse import ArgumentParser
from loguru import logger
from time import time
from tqdm import tqdm
from yaml import load, FullLoader

from pandas import DataFrame

from utils.constants import IMAGE_DIR
from utils.misc import format_logger

logger = format_logger(logger)

parser = ArgumentParser(description="This script prepares COCO datasets.")
parser.add_argument('config_file', type=str, help='a YAML config file')
args = parser.parse_args()

tic = time()
logger.info('Starting...')

logger.info(f"Using {args.config_file} as config file.")

with open(args.config_file) as fp:
    cfg = load(fp, Loader=FullLoader)[os.path.basename(__file__)]

WORKING_DIR = cfg['working_directory']
OUTPUT_DIR = cfg['output_folder']

TAGGED_COCO_FILES = cfg['tagged_COCO_files']

IMAGE_IDS = cfg['image_ids'] if 'image_ids' in cfg.keys() else []

os.chdir(WORKING_DIR)
if os.path.exists(OUTPUT_DIR):
    os.system(f"rm -rf {OUTPUT_DIR}")
os.makedirs(OUTPUT_DIR)

logger.info("Registering COCO datasets...")
images = []
annotations = []
for dataset in TAGGED_COCO_FILES.keys():
    with open(TAGGED_COCO_FILES[dataset]) as fp:
        coco_data = json.load(fp)
<<<<<<< HEAD
        if isinstance(coco_data, dict):
            images.extend(coco_data['images'])
            annotations.extend(coco_data['annotations'])
            logger.info(f"Dataset {dataset} has {len(coco_data['images'])} images and {len(coco_data['annotations'])} annotations.")
        else:
            annotations.extend(coco_data)
            with open(cfg['coco_file_for_images']) as fp:
                image_info =json.load(fp)['images']
            images.extend(image_info)
            logger.info(f"Dataset {dataset} has {len(image_info)} images and {len(coco_data)} annotations.")
=======
    if isinstance(coco_data, dict):
        images.extend(coco_data['images'])
        annotations.extend(coco_data['annotations'])
    else:
        annotations.extend(coco_data)
        for im_dataset in cfg['coco_file_for_images'].keys():
            with open(cfg['coco_file_for_images'][im_dataset]) as fp:
                images.extend(json.load(fp)['images'])
    test=1
>>>>>>> 64087646

del coco_data

images_df = DataFrame.from_records(images).drop_duplicates(subset=["file_name"])
if len (IMAGE_IDS) > 0:
    sample_images_df = images_df[images_df['id'].isin(IMAGE_IDS)]
else:
    sample_images_df = images_df.sample(frac=1, random_state=42)    # sample = shuffle rows to create mixity in output
annotations_df = DataFrame.from_records(annotations)
if 'id' not in annotations_df.columns:
    annotations_df['id'] = [det_id if det_id == nan else label_id for det_id, label_id in zip(annotations_df.det_id, annotations_df.label_id)]

logger.info("Let's tag some sample images...")
if 'tag' in annotations_df.columns and any(annotations_df.tag.isna()):
    score_threshold = annotations_df.loc[annotations_df.tag.notna(), 'score'].min()
    logger.info(f'A threshold of {score_threshold} is applied on the score.')
    annotations_df.loc[annotations_df.tag.isna(), 'tag'] = 'oth'
    annotations_df = annotations_df[annotations_df.score >= score_threshold]

colors_dict = {
    "TP": (0, 255, 0),
    "FP": (247, 195, 79),
    "FN": (37, 168, 249),
    "oth": (0, 0, 0)
}
nbr_images_per_dataset = 50
images_pro_dataset = {key: 0 for key in annotations_df["dataset"].unique()}
nbr_images = nbr_images_per_dataset*len(images_pro_dataset.keys())
for coco_image in tqdm(sample_images_df.itertuples(), desc="Tagging images"):
    if all([im_nbr >= 50 for im_nbr in images_pro_dataset.values()]):
        break

    corresponding_annotations = annotations_df[annotations_df["image_id"] == coco_image.id].reset_index(drop=True)
    if corresponding_annotations.empty:
        continue
    dataset = corresponding_annotations.loc[0, 'dataset']
    if images_pro_dataset[dataset] >= 50:
        continue
    images_pro_dataset[dataset] += 1

    image_dir = IMAGE_DIR[coco_image.dataset]

    output_filename = f'{dataset}_det_{coco_image.file_name.split("/")[-1]}'.replace('tif', 'png')
    input_path = os.path.join(image_dir, os.path.basename(coco_image.file_name))
    im = cv2.imread(input_path)
    if im is None:
        logger.warning(f"Image {input_path} not found.")
        continue
    for ann in corresponding_annotations.itertuples():
        if 'tag' in corresponding_annotations.columns:
            color = colors_dict[ann.tag]
        else:
            color = (255, 0, 0)
        bbox = [int(b) for b in ann.bbox]
        cv2.rectangle(im, (bbox[0], bbox[1]), (bbox[0] + bbox[2], bbox[1] + bbox[3]), color, 2)

        text_position = {
            "trn": (bbox[0], bbox[1]-10),
            "val": (bbox[0], bbox[1] + bbox[3] + 20),
            "tst": (bbox[0], bbox[1] + bbox[3] + 20),
            "oth": (bbox[0], bbox[1] + bbox[3] + 20)
        }
        cv2.putText(im, ' '.join([ann.dataset, str(ann.id), str(round(ann.score, 2))] + ([ann.tag] if 'tag' in corresponding_annotations.columns else [])), text_position[ann.dataset], cv2.FONT_HERSHEY_SIMPLEX, 0.9, color, 2)
    filepath = os.path.join(OUTPUT_DIR, output_filename)
    cv2.imwrite(filepath, im)

logger.success(f"Done! {nbr_images} images were tagged and saved in {os.path.join(WORKING_DIR, OUTPUT_DIR)}.")
logger.info(f"Done in {round(time() - tic, 2)} seconds.")<|MERGE_RESOLUTION|>--- conflicted
+++ resolved
@@ -7,6 +7,7 @@
 from tqdm import tqdm
 from yaml import load, FullLoader
 
+from numpy import nan
 from pandas import DataFrame
 
 from utils.constants import IMAGE_DIR
@@ -44,28 +45,17 @@
 for dataset in TAGGED_COCO_FILES.keys():
     with open(TAGGED_COCO_FILES[dataset]) as fp:
         coco_data = json.load(fp)
-<<<<<<< HEAD
-        if isinstance(coco_data, dict):
-            images.extend(coco_data['images'])
-            annotations.extend(coco_data['annotations'])
-            logger.info(f"Dataset {dataset} has {len(coco_data['images'])} images and {len(coco_data['annotations'])} annotations.")
-        else:
-            annotations.extend(coco_data)
-            with open(cfg['coco_file_for_images']) as fp:
-                image_info =json.load(fp)['images']
-            images.extend(image_info)
-            logger.info(f"Dataset {dataset} has {len(image_info)} images and {len(coco_data)} annotations.")
-=======
     if isinstance(coco_data, dict):
         images.extend(coco_data['images'])
         annotations.extend(coco_data['annotations'])
+        logger.info(f"Dataset {dataset} has {len(coco_data['images'])} images and {len(coco_data['annotations'])} annotations.")
     else:
         annotations.extend(coco_data)
         for im_dataset in cfg['coco_file_for_images'].keys():
             with open(cfg['coco_file_for_images'][im_dataset]) as fp:
-                images.extend(json.load(fp)['images'])
-    test=1
->>>>>>> 64087646
+                image_info = json.load(fp)['images']
+            images.extend(image_info)
+        logger.info(f"Dataset {dataset} has {len(image_info)} images and {len(coco_data)} annotations.")
 
 del coco_data
 
