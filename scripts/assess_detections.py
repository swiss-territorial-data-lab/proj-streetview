#!/bin/python
# -*- coding: utf-8 -*-

import os
import sys
import json
import pandas as pd
import numpy as np
import plotly.graph_objects as go
import yaml
from argparse import ArgumentParser
from time import time

from geopandas import GeoDataFrame
from sklearn.metrics import confusion_matrix
from tqdm import tqdm

from utils import misc
from utils import metrics
from utils.constants import CATEGORIES, DONE_MSG, SCATTER_PLOT_MODE

from loguru import logger
logger = misc.format_logger(logger)


def main(cfg_file_path):

    tic = time()
    logger.info('Starting...')

    logger.info(f"Using {cfg_file_path} as config file.")

    with open(cfg_file_path) as fp:
        cfg = yaml.load(fp, Loader=yaml.FullLoader)[os.path.basename(__file__)]

    WORKING_DIR = cfg['working_directory']
    OUTPUT_DIR = cfg['output_folder']
    
    DATASETS = cfg['datasets']
    PATH_DETECTIONS = DATASETS['path_detections']
    DETECTION_FILES = DATASETS['detections_files']
    PATH_GROUND_TRUTH = DATASETS['path_ground_truth']
    GT_FILES = DATASETS['ground_truth_files']
    
    CONFIDENCE_THRESHOLD = cfg['confidence_threshold'] if 'confidence_threshold' in cfg.keys() else None
    IOU_THRESHOLD = cfg['iou_threshold'] if 'iou_threshold' in cfg.keys() else 0.25
    METHOD = cfg['metrics_method']
    DEBUG = False

    os.chdir(WORKING_DIR)
    logger.info(f'Working directory set to {WORKING_DIR}.')
    os.makedirs(OUTPUT_DIR, exist_ok=True)
    
    written_files = []
    
    # ------ Loading datasets

    # Class ids: monoclass case
    id_classes = [0]
    categories_info_df = pd.DataFrame(CATEGORIES[0], index=[0]).rename(columns={'id': 'label_class', 'name': 'category'})

    logger.info("Loading ground truth...")

    tiles_df_dict = {}
    labels_gdf_dict = {}
    label_segm_df_dict = {}
    nbr_tiles = 0
    nbr_labels = 0
    for dataset, labels_file in GT_FILES.items():
        with open(os.path.join(PATH_GROUND_TRUTH, labels_file)) as fp:
            coco_dict = json.load(fp)
        labels_df = pd.DataFrame.from_records(coco_dict['annotations'])

        # Get annotation geometry
        labels_df['geometry'] = labels_df['segmentation'].apply(lambda x: misc.segmentation_to_polygon(x))
        no_geom_tmp = labels_df[labels_df.geometry.isna()]
        if no_geom_tmp.shape[0] > 0:
            logger.warning(f"{no_geom_tmp.shape[0]} labels have no geometry in the {dataset} dataset with a max score of {round(no_geom_tmp['score'].max(), 2)}.")

        # Get annotation class
        labels_df.rename(columns={'category_id': 'label_class', 'id': 'label_id'}, inplace=True)
        labels_df = labels_df.merge(categories_info_df, on='label_class', how='left')
        label_segm_df_dict[dataset] = labels_df[['label_id', 'segmentation', 'bbox']].rename(columns={
            'segmentation': 'segmentation_labels', 'bbox': 'bbox_labels'
        })
        labels_df.drop(columns=['segmentation', 'iscrowd', 'supercategory', 'bbox'], inplace=True, errors='ignore')

        labels_gdf_dict[dataset] = GeoDataFrame(labels_df)

        # Format tile info
        all_aoi_tiles_df = pd.DataFrame.from_records(coco_dict['images']).rename(columns={'id': 'image_id'})
        all_aoi_tiles_df['file_name'] = [os.path.basename(path) for path in all_aoi_tiles_df['file_name']]
        tiles_df_dict[dataset] = all_aoi_tiles_df.copy()

        nbr_tiles += len(all_aoi_tiles_df)
        nbr_labels += len(labels_df)

    logger.success(f"{DONE_MSG} {nbr_tiles} tiles were found.")
    logger.success(f"{nbr_labels} labels were found.")

    # ------ Loading detections

    logger.info("Loading detections...")

    dets_gdf_dict = {}
    nbr_dets = 0
    det_segmentation_df = pd.DataFrame()
    for dataset, dets_file in DETECTION_FILES.items():
        with open(os.path.join(PATH_DETECTIONS, dets_file)) as fp:
            dets_dict = json.load(fp)
        if isinstance(dets_dict, dict):
            dets_dict = dets_dict['annotations']
        dets_df = pd.DataFrame.from_records(dets_dict)

        # Format detection info
        if 'image_id' not in dets_df.columns:
            dets_df = pd.merge(dets_df, tiles_df_dict[dataset][['file_name', 'image_id']], how='left', on='file_name')
        if 'det_id' not in dets_df.columns:
            dets_df.rename(columns={'id': 'det_id', 'category_id': 'det_class'}, inplace=True)
        dets_df['geometry'] = dets_df['segmentation'].apply(lambda x: misc.segmentation_to_polygon(x))
        no_geom_condition = dets_df.geometry.isna()
        if no_geom_condition.sum() > 0:
            logger.warning(f"{no_geom_tmp.shape[0]} detections have no geometry in the {dataset} dataset with a max score of {round(no_geom_tmp['score'].max(), 2)}.")
            dets_df = dets_df[~no_geom_condition]
        if DEBUG:
<<<<<<< HEAD
            logger.warning(f"Debug mode is on. Only 1/3 of the detections are kept.")
=======
            logger.warning(f"{len(dets_gdf_dict[dataset])} detections were found in the {dataset} dataset.")
>>>>>>> 81069687
            dets_df = dets_df.sample(frac=0.33, random_state=42)

        det_segmentation_df = pd.concat([
            det_segmentation_df, dets_df[['det_id', 'segmentation', 'bbox']].rename(columns={'segmentation': 'segmentation_dets', 'bbox': 'bbox_dets'})
        ])
        dets_df.drop(columns=['segmentation', 'bbox'], inplace=True)

        dets_gdf_dict[dataset] = GeoDataFrame(dets_df)
        logger.info(f"{len(dets_gdf_dict[dataset])} detections were found in the {dataset} dataset.")
        nbr_dets += len(dets_gdf_dict[dataset])

<<<<<<< HEAD
    assert det_segmentation_df.shape[0] == nbr_dets, "Number of detections and corresponding segmentations do not match."
=======
>>>>>>> 81069687
    logger.success(f"{DONE_MSG} {nbr_dets} detections were found.")

    del labels_df, all_aoi_tiles_df, dets_df, tiles_df_dict

    # initiate variables
    metrics_dict = {dataset: [] for dataset in dets_gdf_dict.keys()}
    metrics_dict_by_cl = {dataset: [] for dataset in dets_gdf_dict.keys()}
    metrics_df_dict = {}
    metrics_cl_df_dict = {}
    thresholds = np.arange(round(dets_gdf_dict['val'].score.min()*2, 1)/2, 1., 0.05)
   
    # ------ Comparing detections with ground-truth data and computing metrics

    # get metrics
    datasets_list = ["val"]
    outer_tqdm_log = tqdm(total=len(datasets_list), position=0)

    for dataset in datasets_list:

        outer_tqdm_log.set_description_str(f'Current dataset: {dataset}')
        inner_tqdm_log = tqdm(total=len(thresholds), position=1, leave=False)

        for threshold in thresholds:

            inner_tqdm_log.set_description_str(f'Threshold = {threshold:.2f}')

            tmp_dets_gdf = dets_gdf_dict[dataset][dets_gdf_dict[dataset].score >= threshold].copy()

            tagged_df_dict = metrics.get_fractional_sets(
                tmp_dets_gdf, 
                labels_gdf_dict[dataset],
                dataset,
                IOU_THRESHOLD
            )
            tp_k, fp_k, fn_k, p_k, r_k, precision, recall, f1 = metrics.get_metrics(id_classes=id_classes, method=METHOD, **tagged_df_dict)

            metrics_dict[dataset].append({
                'threshold': threshold, 
                'precision': precision, 
                'recall': recall, 
                'f1': f1
            })

            # label classes starting at 1 and detection classes starting at 0.
            for id_cl in id_classes:
                metrics_dict_by_cl[dataset].append({
                    'threshold': threshold,
                    'class': id_cl,
                    'precision_k': p_k[id_cl],
                    'recall_k': r_k[id_cl],
                    'TP_k' : tp_k[id_cl],
                    'FP_k' : fp_k[id_cl],
                    'FN_k' : fn_k[id_cl],
                })

            metrics_cl_df_dict[dataset] = pd.DataFrame.from_records(metrics_dict_by_cl[dataset])

            inner_tqdm_log.update(1)

        metrics_df_dict[dataset] = pd.DataFrame.from_records(metrics_dict[dataset])
        outer_tqdm_log.update(1)

    inner_tqdm_log.close()
    outer_tqdm_log.close()

    # let's generate some plots!

    fig = go.Figure()

    for dataset in datasets_list:
        # Plot of the precision vs recall

        fig.add_trace(
            go.Scatter(
                x=metrics_df_dict[dataset]['recall'],
                y=metrics_df_dict[dataset]['precision'],
                mode=SCATTER_PLOT_MODE,
                text=metrics_df_dict[dataset]['threshold'], 
                name=dataset
            )
        )

    fig.update_layout(
        xaxis_title="Recall",
        yaxis_title="Precision",
        xaxis=dict(range=[0., 1]),
        yaxis=dict(range=[0., 1])
    )

    file_to_write = os.path.join(OUTPUT_DIR, 'precision_vs_recall.html')
    fig.write_html(file_to_write)
    written_files.append(file_to_write)

    for dataset in datasets_list:
        # Generate a plot of TP, FN and FP for each class

        fig = go.Figure()

        for id_cl in id_classes:
            
            for y in ['TP_k', 'FN_k', 'FP_k']:

                fig.add_trace(
                    go.Scatter(
                            x=metrics_cl_df_dict[dataset]['threshold'][metrics_cl_df_dict[dataset]['class']==id_cl],
                            y=metrics_cl_df_dict[dataset][y][metrics_cl_df_dict[dataset]['class']==id_cl],
                            mode=SCATTER_PLOT_MODE,
                            name=y[0:2]+'_'+str(id_cl)
                        )
                    )

            fig.update_layout(xaxis_title="threshold", yaxis_title="#")
            
        if len(id_classes) > 1:
            file_to_write = os.path.join(OUTPUT_DIR, f'{dataset}_TP-FN-FP_vs_threshold_dep_on_class.html')

        else:
            file_to_write = os.path.join(OUTPUT_DIR, f'{dataset}_TP-FN-FP_vs_threshold.html')

        fig.write_html(file_to_write)
        written_files.append(file_to_write)

        fig = go.Figure()

        for y in ['precision', 'recall', 'f1']:

            fig.add_trace(
                go.Scatter(
                    x=metrics_df_dict[dataset]['threshold'],
                    y=metrics_df_dict[dataset][y],
                    mode=SCATTER_PLOT_MODE,
                    name=y
                )
            )

        fig.update_layout(xaxis_title="threshold")

        file_to_write = os.path.join(OUTPUT_DIR, f'{dataset}_metrics_vs_threshold.html')
        fig.write_html(file_to_write)
        written_files.append(file_to_write)


    # ------ tagging detections

    # we select the threshold which maximizes the f1-score on the val dataset or the one passed by the user
    if 'val' in metrics_df_dict.keys() and CONFIDENCE_THRESHOLD:
        logger.error('The confidence threshold was determined over the val dataset, but a confidence threshold is given in the config file.')
        logger.error(f'confidence threshold: val dataset = {metrics_df_dict["val"].loc[metrics_df_dict["val"]["f1"].argmax(), "threshold"]}, config = {CONFIDENCE_THRESHOLD}')
        logger.warning('The confidence threshold from the config file is used.')
    if CONFIDENCE_THRESHOLD:
        selected_threshold = CONFIDENCE_THRESHOLD
        logger.info(f"Tagging detections with threshold = {selected_threshold:.2f}, which is the threshold given in the config file.")
    elif 'val' in metrics_df_dict.keys():
        selected_threshold = metrics_df_dict['val'].loc[metrics_df_dict['val']['f1'].argmax(), 'threshold']
        logger.info(f"Tagging detections with threshold = {selected_threshold:.2f}, which maximizes the f1-score on the val dataset.")
    else:
        raise AttributeError('No confidence threshold can be determined without the validation dataset or the passed value.')

    tagged_dets_gdf_dict = {}

    # TRUE/FALSE POSITIVES, FALSE NEGATIVES

    logger.info(f'Method to compute the metrics = {METHOD}')

    global_metrics_dict = {'dataset': [], 'precision': [], 'recall': [], 'f1': []}
    metrics_cl_df_dict = {}     # re-initialisation of the variable
    metrics_dict_by_cl = {dataset: [] for dataset in dets_gdf_dict.keys()}     # re-initialisation of the variable
    for dataset in metrics_dict.keys():

        tmp_dets_gdf = dets_gdf_dict[dataset][dets_gdf_dict[dataset].score >= selected_threshold].copy()
        logger.info(f'Number of detections = {len(tmp_dets_gdf)}')
        logger.info(f'Number of labels = {len(labels_gdf_dict[dataset])}')

        tagged_df_dict = metrics.get_fractional_sets(
            tmp_dets_gdf, 
            labels_gdf_dict[dataset],
            dataset,
            IOU_THRESHOLD
        )

        tp_k, fp_k, fn_k, p_k, r_k, precision, recall, f1 = metrics.get_metrics(id_classes=id_classes, method=METHOD, **tagged_df_dict)
        global_metrics_dict['dataset'].append(dataset)
        global_metrics_dict['precision'].append(precision)
        global_metrics_dict['recall'].append(recall)
        global_metrics_dict['f1'].append(f1)
        logger.info(f'Dataset = {dataset} => precision = {precision:.3f}, recall = {recall:.3f}, f1 = {f1:.3f}')

        # label classes starting at 1 and detection classes starting at 0.
        for id_cl in id_classes:
            metrics_dict_by_cl[dataset].append({
                'threshold': selected_threshold,
                'class': id_cl,
                'precision_k': p_k[id_cl],
                'recall_k': r_k[id_cl],
                'TP_k' : tp_k[id_cl],
                'FP_k' : fp_k[id_cl],
                'FN_k' : fn_k[id_cl],
            })

        metrics_cl_df_dict[dataset] = pd.DataFrame.from_records(metrics_dict_by_cl[dataset])

        tagged_df_dict["fn_df"] = tagged_df_dict["fn_df"].merge(label_segm_df_dict[dataset], how='left', on='label_id').rename(
            columns={'segmentation_labels': 'segmentation', 'bbox_labels': 'bbox'}
        )
        for key in ['tp_df', 'fp_df']:
            tagged_df_dict[key] = tagged_df_dict[key].merge(det_segmentation_df, how='left', on='det_id').rename(
                columns={'segmentation_dets': 'segmentation', 'bbox_dets': 'bbox'}
            )
        tagged_dets_gdf_dict[dataset] = pd.concat(tagged_df_dict.values())

    tagged_dets_df = pd.concat([tagged_dets_gdf_dict[x] for x in metrics_dict.keys()])
    tagged_dets_df['det_category'] = [
        categories_info_df.loc[categories_info_df.label_class==det_class+1, 'category'].iloc[0] 
        if not np.isnan(det_class) else None
        for det_class in tagged_dets_df.det_class
    ]

    cols = [
        'dataset', 'tag', 
        'label_id', 'label_class', 'category', 
        'det_id', 'score', 'det_class', 'det_category', 'area', 'IOU', 'segmentation', 'bbox', 
        'image_id'
    ]
    file_to_write = os.path.join(OUTPUT_DIR, 'tagged_detections.json')
    # Get the segmentation and bbox back
    with open(file_to_write, 'w') as fp:
        tagged_dets_df[cols].to_json(fp, orient='records')
    written_files.append(file_to_write)

    # Save the metrics by class for each dataset
    metrics_by_cl_df = pd.DataFrame()
    for dataset in metrics_cl_df_dict.keys():
        dataset_df = metrics_cl_df_dict[dataset].copy()
        dataset_df['dataset'] = dataset
        dataset_df.drop(columns=['threshold'], inplace=True)

        metrics_by_cl_df = pd.concat([metrics_by_cl_df, dataset_df], ignore_index=True)
    
    metrics_by_cl_df['category'] = [
        categories_info_df.loc[categories_info_df.label_class==det_class+1, 'category'].iloc[0] 
        for det_class in metrics_by_cl_df['class'].to_numpy()
    ] 

    file_to_write = os.path.join(OUTPUT_DIR, 'metrics_by_class.csv')
    metrics_by_cl_df[
        ['class', 'category', 'TP_k', 'FP_k', 'FN_k', 'precision_k', 'recall_k', 'dataset']
    ].sort_values(by=['dataset', 'class']).to_csv(file_to_write, index=False)
    written_files.append(file_to_write)

    tmp_df = metrics_by_cl_df[['dataset', 'TP_k', 'FP_k', 'FN_k']].groupby(by='dataset', as_index=False).sum()
    tmp_df2 = pd.DataFrame(global_metrics_dict, index = range(len(dets_gdf_dict.keys())))
    global_metrics_df = tmp_df.merge(tmp_df2, on='dataset')
    global_metrics_df.rename({'TP_k': 'TP', 'FP_k': 'FP', 'FN_k': 'FN', 'precision_k': 'precision', 'recall_k': 'recall'}, inplace=True)

    file_to_write = os.path.join(OUTPUT_DIR, 'global_metrics.csv')
    global_metrics_df.to_csv(file_to_write, index=False)
    written_files.append(file_to_write)

    # Save the confusion matrix
    na_value_category = tagged_dets_df.category.isna()
    sorted_classes = tagged_dets_df.loc[~na_value_category, 'category'].sort_values().unique().tolist() + ['background']
    tagged_dets_df.loc[na_value_category, 'category'] = 'background'
    tagged_dets_df.loc[tagged_dets_df.det_category.isna(), 'det_category'] = 'background'
    
    for dataset in tagged_dets_df.dataset.unique():
        tagged_dataset_df = tagged_dets_df[tagged_dets_df.dataset == dataset].copy()

        true_class = tagged_dataset_df.category.to_numpy()
        detected_class = tagged_dataset_df.det_category.to_numpy()

        confusion_array = confusion_matrix(true_class, detected_class, labels=sorted_classes)
        confusion_df = pd.DataFrame(confusion_array, index=sorted_classes, columns=sorted_classes, dtype='int64')
        confusion_df.rename(columns={'background': 'missed labels'}, inplace=True)

        file_to_write = os.path.join(OUTPUT_DIR, f'{dataset}_confusion_matrix.csv')
        confusion_df.to_csv(file_to_write)
        written_files.append(file_to_write)


    # ------ wrap-up

    print()
    logger.info("The following files were written. Let's check them out!")
    for written_file in written_files:
        logger.info(written_file)

    print()

    toc = time()
    logger.success(f"Nothing left to be done: exiting. Elapsed time: {(toc-tic):.2f} seconds")

    sys.stderr.flush()


if __name__ == "__main__":

    parser = ArgumentParser(description="This script assesses the quality of detections with respect to ground-truth/other labels.")
    parser.add_argument('config_file', type=str, help='a YAML config file')
    args = parser.parse_args()

    main(args.config_file)<|MERGE_RESOLUTION|>--- conflicted
+++ resolved
@@ -123,11 +123,7 @@
             logger.warning(f"{no_geom_tmp.shape[0]} detections have no geometry in the {dataset} dataset with a max score of {round(no_geom_tmp['score'].max(), 2)}.")
             dets_df = dets_df[~no_geom_condition]
         if DEBUG:
-<<<<<<< HEAD
             logger.warning(f"Debug mode is on. Only 1/3 of the detections are kept.")
-=======
-            logger.warning(f"{len(dets_gdf_dict[dataset])} detections were found in the {dataset} dataset.")
->>>>>>> 81069687
             dets_df = dets_df.sample(frac=0.33, random_state=42)
 
         det_segmentation_df = pd.concat([
@@ -139,10 +135,6 @@
         logger.info(f"{len(dets_gdf_dict[dataset])} detections were found in the {dataset} dataset.")
         nbr_dets += len(dets_gdf_dict[dataset])
 
-<<<<<<< HEAD
-    assert det_segmentation_df.shape[0] == nbr_dets, "Number of detections and corresponding segmentations do not match."
-=======
->>>>>>> 81069687
     logger.success(f"{DONE_MSG} {nbr_dets} detections were found.")
 
     del labels_df, all_aoi_tiles_df, dets_df, tiles_df_dict
