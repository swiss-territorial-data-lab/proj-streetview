import sys
import json
import pygeohash as pgh
import networkx as nx

from loguru import logger
from pandas import DataFrame
from shapely.geometry import GeometryCollection, MultiPolygon, Polygon
from shapely.validation import explain_validity, make_valid


def assemble_coco_json(images, annotations, categories):
    """
    Assemble a COCO JSON dictionary from annotations, images and categories DataFrames.

    Args:
        images (DataFrame or list): Images DataFrame or record list containing the images info.
        annotations (DataFrame or list): Annotations DataFrame or record list containing the annotations info.
        categories (DataFrame or list): Categories DataFrame or record list containing the categories info.

    Returns:
        dict: A dictionary with the COCO JSON structure.
    """
    COCO_dict = {}
    for info_type, entry in {"images": images, "annotations": annotations, "categories": categories}.items():
        if isinstance(entry, DataFrame):
            entry = json.loads(entry.to_json(orient="records"))
        elif not isinstance(entry, list):
            logger.critical(f"Entry {entry} is not a DataFrame or a list.")
            sys.exit(1)

        COCO_dict[info_type] = entry

    return COCO_dict


def assign_groups(row, group_index):
    """Assign a group number to GT and detection of a geodataframe

    Args:
        row (row): geodataframe row

    Returns:
        row (row): row with a new 'group_id' column
    """

    try:
        row['group_id'] = group_index[row['geohash_left']]
    except: 
        row['group_id'] = None
    
    return row
    


def format_logger(logger):
    """
    Configures the logger to format log messages with specific styles and colors based on their severity level.

    Args:
        logger (loguru.logger): The logger instance to be formatted.

    Returns:
        loguru.logger: The configured logger instance with custom formatting.
    """

    logger.remove()
    logger.add(sys.stdout, format="{time:YYYY-MM-DD HH:mm:ss} - {level} - {message}",
            level="INFO", filter=lambda record: record["level"].no < 25)
    logger.add(sys.stdout, format="{time:YYYY-MM-DD HH:mm:ss} - <green>{level}</green> - {message}",
            level="SUCCESS", filter=lambda record: record["level"].no < 30)
    logger.add(sys.stdout, format="{time:YYYY-MM-DD HH:mm:ss} - <yellow>{level}</yellow> - {message}",
            level="WARNING", filter=lambda record: record["level"].no < 40)
    logger.add(sys.stderr, format="{time:YYYY-MM-DD HH:mm:ss} - <red>{level}</red> - <level>{message}</level>",
            level="ERROR")
    
    return logger


def find_category(df):
    """
    Ensures that the CATEGORY and SUPERCATEGORY columns are present in the input DataFrame.

    Args:
        df (pandas.DataFrame): DataFrame containing the GT labels.

    Returns:
        pandas.DataFrame: The input DataFrame with the CATEGORY and SUPERCATEGORY columns properly renamed.
    """

    if 'category' in df.columns:
        df.rename(columns={'category': 'CATEGORY'}, inplace = True)
    elif 'CATEGORY' not in df.columns:
        logger.critical('The GT labels have no category. Please produce a CATEGORY column when preparing the data.')
        sys.exit(1)

    if 'supercategory' in df.columns:
        df.rename(columns={'supercategory': 'SUPERCATEGORY'}, inplace = True)
    elif 'SUPERCATEGORY' not in df.columns:
        logger.critical('The GT labels have no supercategory. Please produce a SUPERCATEGORY column when preparing the data.')
        sys.exit(1)
    
    return df


<<<<<<< HEAD
def geohash(row):
    """Geohash encoding (https://en.wikipedia.org/wiki/Geohash) of a location (point).
    If geometry type is a point then (x, y) coordinates of the point are considered. 
    If geometry type is a polygon then (x, y) coordinates of the polygon centroid are considered. 
    Other geometries are not handled at the moment    

    Args:
        row: geodaframe row

    Raises:
        Error: geometry error

    Returns:
        out (str): geohash code for a given geometry
    """
    
    if row.geometry.geom_type == 'Point':
        out = pgh.encode(latitude=row.geometry.y, longitude=row.geometry.x, precision=16)
    elif row.geometry.geom_type == 'Polygon':
        out = pgh.encode(latitude=row.geometry.centroid.y, longitude=row.geometry.centroid.x, precision=16)
    else:
        logger.error(f"{row.geometry.geom_type} type is not handled (only Point or Polygon geometry type)")
        sys.exit()

    return out


def get_number_of_classes(coco_file):
=======
def get_number_of_classes(coco_files_dict):
>>>>>>> 1203d8eb
    """Read the number of classes from the tileset COCO file.

    Args:
        coco_files_dict (dict): COCO file of the tileset

    Returns:
        num_classes (int): number of classes in the dataset
    """

    file_content = open(coco_file)
    coco_json = json.load(file_content)
    num_classes = len(coco_json["categories"])
    file_content.close()
    if num_classes == 0:
        logger.critical('No defined class in the training COCO file.')
        sys.exit(0)

    logger.info(f"Working with {num_classes} class{'es' if num_classes > 1 else ''}.")

    return num_classes


def make_groups(gdf):
    """Identify groups based on pairing nodes with NetworkX. The Graph is a collection of nodes.
    Nodes are hashable objects (geohash (str)).

    Returns:
        groups (list): list of connected geohash groups
    """

    g = nx.Graph()
    for row in gdf[gdf.geohash_left.notnull()].itertuples():
        g.add_edge(row.geohash_left, row.geohash_right)

    groups = list(nx.connected_components(g))

    return groups


def segmentation_to_polygon(segm):
    """
    Convert a COCO-style segmentation into a shapely Polygon or MultiPolygon.

    Args:
        segm (list): A list of lists where each sublist contains the x and y coordinates of the polygon's exterior in a flattened format suitable for COCO segmentation.

    Returns:
        shapely.Polygon or shapely.MultiPolygon: A shapely geometry object representing the polygon(s).

    Notes:
        COCO-style segmentation is a list of lists where each sublist contains the x and y coordinates of the polygon's exterior in a flattened format (e.g. [x1, y1, x2, y2, ...]).
        This function will return a Polygon or MultiPolygon depending on the number of polygons in the COCO-style segmentation.
        If the polygon is not valid (e.g. self-intersection), it will be made valid using shapely's make_valid function.
        If the polygon area is 0 or not valid, a warning message will be printed.
    """
    
    if len(segm)==1:
        if len(segm[0])<5:
            return Polygon()
        x = segm[0][0::2]
        y = segm[0][1::2]
        poly = Polygon(zip(x, y))
    else:
        parts = []
        for coord_list in segm:
            if len(coord_list)<5:
                    continue
            x = coord_list[0::2]
            y = coord_list[1::2]
            parts.append(Polygon(zip(x, y)))
        if len(parts)==0:
            return Polygon()
        poly = MultiPolygon(parts) if len(parts)>1 else parts[0]

    if not poly.is_valid and 'Self-intersection' in explain_validity(poly):
        valid_poly = make_valid(poly)
        if isinstance(valid_poly, GeometryCollection):
            tmp_list = []
            for multi_geom in valid_poly.geoms:
                if isinstance(multi_geom, MultiPolygon):
                    tmp_list.extend([geom for geom in multi_geom.geoms])
                else:
                    tmp_list.extend([multi_geom])
            poly = MultiPolygon([geom for geom in tmp_list if isinstance(geom, Polygon)])
            if poly.is_empty:
                poly = MultiPolygon([geom for geom in valid_poly.geoms if isinstance(geom, Polygon)])
        else:
            poly = valid_poly

    if poly.area == 0:
        logger.warning(f"Polygon area is 0: {poly}")
    elif not poly.is_valid:
        logger.warning(f"Polygon is not valid: {poly}")

    return poly<|MERGE_RESOLUTION|>--- conflicted
+++ resolved
@@ -103,7 +103,6 @@
     return df
 
 
-<<<<<<< HEAD
 def geohash(row):
     """Geohash encoding (https://en.wikipedia.org/wiki/Geohash) of a location (point).
     If geometry type is a point then (x, y) coordinates of the point are considered. 
@@ -132,13 +131,10 @@
 
 
 def get_number_of_classes(coco_file):
-=======
-def get_number_of_classes(coco_files_dict):
->>>>>>> 1203d8eb
     """Read the number of classes from the tileset COCO file.
 
     Args:
-        coco_files_dict (dict): COCO file of the tileset
+        coco_file (dict): COCO file of the tileset
 
     Returns:
         num_classes (int): number of classes in the dataset
