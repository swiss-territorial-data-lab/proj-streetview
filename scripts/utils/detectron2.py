#!/usr/bin/env python
# coding: utf-8

import os
import time
import torch
import numpy as np
import logging

import cv2
import datetime

from detectron2.engine.hooks import HookBase
from detectron2.engine import DefaultTrainer
from detectron2.data import build_detection_test_loader, build_detection_train_loader, DatasetMapper
from detectron2.data import transforms as T
from detectron2.evaluation import COCOEvaluator
from detectron2.utils import comm
from detectron2.utils.logger import log_every_n_seconds

# cf. https://medium.com/@apofeniaco/training-on-detectron2-with-a-validation-set-and-plot-loss-on-it-to-avoid-overfitting-6449418fbf4e
# cf. https://towardsdatascience.com/face-detection-on-custom-dataset-with-detectron2-and-pytorch-using-python-23c17e99e162
# cf. http://cocodataset.org/#detection-eval
class LossEvalHook(HookBase):
    def __init__(self, eval_period, model, data_loader):
        self._model = model
        self._period = eval_period
        self._data_loader = data_loader
    
    def _do_loss_eval(self):

        # Copying inference_on_dataset from evaluator.py
        total = len(self._data_loader)
        num_warmup = min(5, total - 1)
            
        start_time = time.perf_counter()
        total_compute_time = 0
        losses = []
        for idx, inputs in enumerate(self._data_loader):            
            if idx == num_warmup:
                start_time = time.perf_counter()
                total_compute_time = 0
            start_compute_time = time.perf_counter()
            if torch.cuda.is_available():
                torch.cuda.synchronize()
            total_compute_time += time.perf_counter() - start_compute_time
            iters_after_start = idx + 1 - num_warmup * int(idx >= num_warmup)
            seconds_per_img = total_compute_time / iters_after_start
            if idx >= num_warmup * 2 or seconds_per_img > 5:
                total_seconds_per_img = (time.perf_counter() - start_time) / iters_after_start
                eta = datetime.timedelta(seconds=int(total_seconds_per_img * (total - idx - 1)))
                log_every_n_seconds(
                    logging.INFO,
                    "Loss on Validation  done {}/{}. {:.4f} s / img. ETA={}".format(
                        idx + 1, total, seconds_per_img, str(eta)
                    ),
                    n=5,
                )
            loss_batch = self._get_loss(inputs)
            losses.append(loss_batch)
        mean_loss = np.mean(losses)
        self.trainer.storage.put_scalar('validation_loss', mean_loss)
        comm.synchronize()

        return losses
            
    def _get_loss(self, data):

        # How loss is calculated on train_loop 
        metrics_dict = self._model(data)
        metrics_dict = {
            k: v.detach().cpu().item() if isinstance(v, torch.Tensor) else float(v)
            for k, v in metrics_dict.items()
        }
        total_losses_reduced = sum(loss for loss in metrics_dict.values())
        return total_losses_reduced
        
        
    def after_step(self):

        next_iter = self.trainer.iter + 1
        is_final = next_iter == self.trainer.max_iter
        if is_final or (self._period > 0 and next_iter % self._period == 0):
            self._do_loss_eval()
        self.trainer.storage.put_scalars(timetest=12)



class CocoTrainer(DefaultTrainer):

    # https://github.com/facebookresearch/detectron2/blob/main/tools/train_net.py#L91
    @classmethod
    def build_evaluator(cls, cfg, dataset_name, output_folder=None):
        
        if output_folder is None:
            output_folder = os.path.join(cfg.OUTPUT_DIR, "inference")
            
        return COCOEvaluator(dataset_name, None, False, output_folder)
  
    @classmethod
    def build_train_loader(cls, cfg):
        mapper = DatasetMapper(cfg, is_train=True, augmentations=[
           T.RandomBrightness(0.5, 1.5),
           T.RandomContrast(0.5, 1.5),
           T.RandomSaturation(0.5, 1.5),
<<<<<<< HEAD
           T.RandomLighting(0.5)
=======
           T.RandomLighting(0.5),
           T.RandomFlip(),
           T.ResizeShortestEdge(short_edge_length=[128, 1024], max_size=1333, sample_style='range')
>>>>>>> 0d7a5482
        ])
        return build_detection_train_loader(cfg, mapper=mapper)

  
    def build_hooks(self):
            
        hooks = super().build_hooks()
        
        hooks.insert(-1,
            LossEvalHook(
                self.cfg.TEST.EVAL_PERIOD,
                self.model,
                build_detection_test_loader(self.cfg, self.cfg.DATASETS.TEST[0], DatasetMapper(self.cfg, True))
            )
        )
                    
        return hooks

    

# HELPER FUNCTIONS

def _preprocess(dets):
  
  fields = dets['instances'].get_fields()

  out = {}

  # pred_boxes
  if 'pred_boxes' in fields.keys():
    out['pred_boxes'] = [box.cpu().numpy() for box in fields['pred_boxes']]
  # det_classes
  if 'pred_classes' in fields.keys():
    out['pred_classes'] = fields['pred_classes'].cpu().numpy()
  # pred_masks
  if 'pred_masks' in fields.keys():
    out['pred_masks'] = fields['pred_masks'].cpu().numpy()
  # scores
  if 'scores' in fields.keys():
    out['scores'] = fields['scores'].cpu().numpy()

  return out


def detectron2dets_to_features(dets, im_path):

  feats = []
  
  tmp = _preprocess(dets)

  for idx in range(len(tmp['scores'])):
    
    instance = {}
    instance['score'] = float(round(tmp['scores'][idx], 3))
    instance['pred_class'] = int(tmp['pred_classes'][idx])

    # Determine bbox
    bbox = tmp['pred_boxes'][idx]
    instance['bbox'] = [float(bbox_elem) for bbox_elem in [bbox[0], bbox[1], bbox[2]-bbox[0], bbox[3]-bbox[1]]]

    # Determine geometry
    if np.all(tmp['pred_masks'][idx]==False):
        print(f"Found an empty mask with score {instance['score']}...")
        continue
    # test = encode(np.asfortranarray(tmp['pred_masks'][idx], dtype='uint8'))
    contour_coords = cv2.findContours(tmp['pred_masks'][idx].astype(np.uint8), cv2.RETR_EXTERNAL, cv2.CHAIN_APPROX_SIMPLE)
    instance['segmentation'] = []
    for contour_nbr in range(len(contour_coords[0])):
        instance['segmentation'].append([float(coord) for coord in contour_coords[0][contour_nbr].flatten().tolist()])

    instance['area'] = float(tmp['pred_masks'][idx].sum())

    _feats = [
        {
            'score': instance['score'], 'det_class': instance['pred_class'], 'file_name': os.path.basename(im_path), 
            'bbox': instance['bbox'], 'segmentation': instance['segmentation'], 'area': instance['area']
        },
    ]

    feats += _feats

  return feats<|MERGE_RESOLUTION|>--- conflicted
+++ resolved
@@ -103,13 +103,9 @@
            T.RandomBrightness(0.5, 1.5),
            T.RandomContrast(0.5, 1.5),
            T.RandomSaturation(0.5, 1.5),
-<<<<<<< HEAD
-           T.RandomLighting(0.5)
-=======
            T.RandomLighting(0.5),
            T.RandomFlip(),
            T.ResizeShortestEdge(short_edge_length=[128, 1024], max_size=1333, sample_style='range')
->>>>>>> 0d7a5482
         ])
         return build_detection_train_loader(cfg, mapper=mapper)
 
