--- conflicted
+++ resolved
@@ -2,7 +2,6 @@
 SCATTER_PLOT_MODE = 'markers+lines'
 CATEGORIES = [{'id': 1, 'name': 'manhole', 'supercategory': 'round plate'}]
 TILE_SIZE = 512
-<<<<<<< HEAD
 YOLO_TRAINING_PARAMS = {
     'data': '/mnt/data-volume-02/gsalamin/GitHub/proj-streetview/config/yolo/yolo_dataset.yaml',
     'imgsz': TILE_SIZE,
@@ -13,10 +12,8 @@
     'single_cls': True,
     'overlap_mask': False
 }
-=======
 IMAGE_DIR = {
-    'RCNE': '/mnt/data-volume-01/gsalamin/GitHub/proj-streetview/data/RCNE/panoramic_images/',
+    'RCNE': '/mnt/s3/proj-streetview/02_data/01_initial/01_images/NE_2020_pano/',
     'SZH': '/mnt/s3/proj-streetview/02_data/01_initial/01_images/Innovitas_2024/'
 }
-    
->>>>>>> 64087646
+    