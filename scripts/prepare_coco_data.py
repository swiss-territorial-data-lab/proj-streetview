--- conflicted
+++ resolved
@@ -73,8 +73,7 @@
         overwrite (bool, optional): Whether to overwrite existing tiles. Defaults to False.
 
     Returns:
-<<<<<<< HEAD
-        dict: A dictionary with the image name as the key and a list of booleans indicating the success of saving each tile.
+        dict: A dictionary of the tiles that could not be saved with tile paths as key and False as value.
     """
 
     prepare_coco = tasks_dict['coco']['prepare_data'] if 'coco' in tasks_dict.keys() else False
@@ -82,48 +81,28 @@
     output_dirs = [tasks_dict[task]['subfolder'] for task in tasks_dict.keys() if tasks_dict[task]['prepare_data']]
     achieved = {image_path: []}
     if all(os.path.exists(os.path.join(output_dir, tile_path)) and not overwrite for output_dir, tile_path in product(output_dirs,corresponding_tiles)):
-        return True 
+        return {} 
 
     img = cv2.imread(os.path.join(image_path))
     if img is None:
-        logger.critical(f"Image {image_path} could not be read.")
-        sys.exit(1)
-
+        logger.error(f"Image {image_path} could not be read.")
+        return {tile_path: False for tile_path in corresponding_tiles}
+
+    achieved = {}
     for tile_name in corresponding_tiles:
         files_exist = all([os.path.exists(os.path.join(output_dir, tile_name)) for output_dir in output_dirs])
         if not files_exist or overwrite:
             i = int(tile_name.split("_")[-1].rstrip(".jpg"))
             j = int(tile_name.split("_")[-2])
             tile = np.zeros((TILE_SIZE, TILE_SIZE, 3), dtype=np.uint8)
-            tile[:] = img[i:i+TILE_SIZE, j:j+TILE_SIZE]     # deep copy
-            assert tile.shape[0] == TILE_SIZE and tile.shape[1] == TILE_SIZE, f"Tile shape not {TILE_SIZE} x {TILE_SIZE} px"
-=======
-        dict: A dictionary of the tiles that could not be saved with tile paths as key and False as value.
-    """
-
-    if all(os.path.exists(os.path.join(output_dir, tile_path)) and not overwrite for tile_path in corresponding_tiles):
-        return {} 
-
-    img = cv2.imread(os.path.join(image_path))
-    if img is None:
-        logger.error(f"Image {image_path} could not be read.")
-        return {tile_path: False for tile_path in corresponding_tiles}
-
-    achieved = {}
-    for tile_path in corresponding_tiles:
-        if not os.path.exists(os.path.join(output_dir, tile_path)) or overwrite:
-            i = int(tile_path.split("_")[-1].rstrip(".jpg"))
-            j = int(tile_path.split("_")[-2])
-            tile = np.zeros((TILE_SIZE, TILE_SIZE, 3), dtype=np.uint8)
             try:
                 tile[:] = img[i:i+TILE_SIZE, j:j+TILE_SIZE]
             except:
                 tmp = img[i:i+TILE_SIZE, j:j+TILE_SIZE]
                 assert any([tmp.shape[0] == 0, tmp.shape[1]  == 0]), \
-                    f"Tile {tile_path} was not prefectly cut into tiles of size {TILE_SIZE}. Left: {img.shape[1]-TILE_SIZE}, Top: {img.shape[0]-TILE_SIZE}"
-                achieved[tile_path] = False
+                    f"Tile {tile_name} was not prefectly cut into tiles of size {TILE_SIZE}. Left: {img.shape[1]-TILE_SIZE}, Top: {img.shape[0]-TILE_SIZE}"
+                achieved[tile_name] = False
                 continue
->>>>>>> 0d7a5482
 
             # Draw a black mask on reject annotations
             annotations_to_mask_df = rejected_annotations_df[rejected_annotations_df.file_name == tile_name]
@@ -137,7 +116,6 @@
                     thickness=-1
                 )
                 
-<<<<<<< HEAD
             if prepare_coco and prepare_yolo:
                 tile_path = os.path.join(tasks_dict['coco']['subfolder'], tile_name)
                 achieved_coco = cv2.imwrite(tile_path, tile)
@@ -145,21 +123,18 @@
                 dest_path = os.path.join(tasks_dict['yolo']['subfolder'], os.path.basename(tile_name))
                 os.link(tile_path, dest_path)
 
-                achieved[image_path].append(achieved_coco and os.path.exists(dest_path))
+                achievment = achieved_coco and os.path.exists(dest_path)
 
             elif prepare_coco:
                 tile_path = os.path.join(tasks_dict['coco']['subfolder'], tile_name)
-                achieved[image_path].append(cv2.imwrite(tile_path, tile))
+                achievment = cv2.imwrite(tile_path, tile)
 
             elif prepare_yolo:
                 tile_path = os.path.join(tasks_dict['yolo']['subfolder'], os.path.basename(tile_name))
-                achieved[image_path].append(cv2.imwrite(tile_path, tile))
-=======
-            achievement = cv2.imwrite(os.path.join(output_dir, tile_path), tile)
-            if not achievement:
-                achieved[tile_path] = achievement
->>>>>>> 0d7a5482
-
+                achievment = cv2.imwrite(tile_path, tile)
+
+            if not achievment:
+                achieved[tile_name] = False
     return achieved
 
 def write_image(image, image_name, dir_name, overwrite):
@@ -220,6 +195,10 @@
         except:
             for key in params.keys():
                 logger.info(f"Including an overlap of {round(params[key]['overlap_x']/TILE_SIZE*100,1)} % in the X axis and {round(params[key]['overlap_y']/TILE_SIZE*100,1)} % in the Y axis for the {dataset} dataset ({key}).")
+
+    if not PREPARE_COCO and not PREPARE_YOLO:
+        logger.critical("At least one of PREPARE_COCO or PREPARE_YOLO must be True.")
+        sys.exit(1)
 
     if not PREPARE_COCO and not PREPARE_YOLO:
         logger.critical("At least one of PREPARE_COCO or PREPARE_YOLO must be True.")
@@ -487,7 +466,6 @@
     images_to_tiles_dict = gt_tiles_df.groupby('original_image')['file_name'].apply(list).to_dict()
     gt_tiles_df.drop(columns='original_image', inplace=True)
 
-<<<<<<< HEAD
     _ = Parallel(n_jobs=10, backend="loky")(delayed(image_to_tiles)(
             image, corresponding_tiles, rejected_annotations_df, tasks_dict=TASKS, overwrite=OVERWRITE_IMAGES
         ) for image, corresponding_tiles in tqdm(images_to_tiles_dict.items(), desc="Converting images to tiles")
@@ -495,32 +473,17 @@
     # for image, corresponding_tiles in tqdm(images_to_tiles_dict.items(), desc="Converting images to tiles"):
     #     image_to_tiles(image, corresponding_tiles, rejected_annotations_df, tasks_dict=TASKS, output_dir=OUTPUT_DIR, overwrite=OVERWRITE_IMAGES)
     # del images_to_tiles_dict
-=======
-    achievements = Parallel(n_jobs=10, backend="loky")(delayed(image_to_tiles)(
-            image, corresponding_tiles, rejected_annotations_df, output_dir=OUTPUT_DIR, overwrite=OVERWRITE_IMAGES
-        ) for image, corresponding_tiles in tqdm(images_to_tiles_dict.items(), desc="Converting images to tiles")
-    )
-    # for image, corresponding_tiles in tqdm(images_to_tiles_dict.items(), desc="Converting images to tiles"):
-    #     image_to_tiles(image, corresponding_tiles, rejected_annotations_df, output_dir=OUTPUT_DIR, overwrite=OVERWRITE_IMAGES)
->>>>>>> 0d7a5482
     
     if MAKE_OTHER_DATASET:
         logger.info(f"Kept {oth_tiles_df.shape[0]} tiles without annotations in the other dataset.")
         images_to_tiles_dict = oth_tiles_df.groupby('original_image')['file_name'].apply(list).to_dict()
         oth_tiles_df.drop(columns='original_image', inplace=True)
 
-<<<<<<< HEAD
-        _ = Parallel(n_jobs=10, backend="loky")(delayed(image_to_tiles)(
+        achievements = Parallel(n_jobs=10, backend="loky")(delayed(image_to_tiles)(
                 image, corresponding_tiles, pd.DataFrame(columns=rejected_annotations_df.columns), tasks_dict=TASKS, overwrite=OVERWRITE_IMAGES
             ) for image, corresponding_tiles in tqdm(images_to_tiles_dict.items(), desc="Converting images to tiles")
         )
-=======
-        achievements = Parallel(n_jobs=10, backend="loky")(delayed(image_to_tiles)(
-                image, corresponding_tiles, pd.DataFrame(columns=rejected_annotations_df.columns), output_dir=OUTPUT_DIR, overwrite=OVERWRITE_IMAGES
-            ) for image, corresponding_tiles in tqdm(images_to_tiles_dict.items(), desc="Converting images to tiles")
-        )
     del images_to_tiles_dict, achievements
->>>>>>> 0d7a5482
 
     duplicates = clipped_annotations_df.drop(columns='id').astype({'bbox': str, 'segmentation': str}, copy=True).duplicated()
     if any(duplicates):
