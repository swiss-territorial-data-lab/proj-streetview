--- conflicted
+++ resolved
@@ -51,25 +51,28 @@
     return max(min(initial_coor-tile_min, TILE_SIZE), 0)
 
 
-def image_to_tiles(image, corresponding_tiles, rejected_annotations_df, image_height, image_width, image_dir, output_dir='outputs', overwrite=False):
+def image_to_tiles(image, corresponding_tiles, rejected_annotations_df, image_height, image_width, image_dir, tasks_dict, overwrite=False):
     """
-    Cuts an image into tiles, masks pixels corresponding to rejected annotations and saves the tiles to disk.
+    Processes an image by dividing it into tiles, applying masks on pixels corresponding to rejected annotations, and saving the tiles.
 
     Args:
-        image (str): The name of the image file.
-        corresponding_tiles (list): A list of paths to the tiles that the image should be cut into.
-        rejected_annotations_df (DataFrame): A DataFrame containing annotations that should be rejected (masked) on the tiles.
-        image_height (int): The height of the image in pixels.
-        image_width (int): The width of the image in pixels.
-        image_dir (str): The directory where the image is stored.
-        output_dir (str, optional): The directory where the tiles should be saved. Defaults to 'outputs'.
-        overwrite (bool, optional): Whether to overwrite existing tiles. Defaults to False.
+        image (str): The filename of the image to process.
+        corresponding_tiles (list): List of tile names that represent the sub-regions of the image.
+        rejected_annotations_df (DataFrame): DataFrame containing annotations that need to be masked on the tiles.
+        image_height (int): The pixel height of the image.
+        image_width (int): The pixel width of the image.
+        image_dir (str): Directory path where the image is located.
+        tasks_dict (dict): A dictionary defining the tasks to prepare data for, including subfolder paths.
+        overwrite (bool, optional): Flag indicating whether existing files should be overwritten. Defaults to False.
 
     Returns:
-        bool: True if all tiles were saved successfully, False otherwise.
+        dict: A dictionary with the image name as the key and a list of booleans indicating the success of saving each tile.
     """
 
-    achieved = True
+    prepare_coco = tasks_dict['coco']['prepare_data'] if 'coco' in tasks_dict.keys() else False
+    prepare_yolo = tasks_dict['yolo']['prepare_data'] if 'yolo' in tasks_dict.keys() else False
+    output_dirs = [tasks_dict[task]['subfolder'] for task in tasks_dict.keys() if tasks_dict[task]['prepare_data']]
+    achieved = {image: []}
 
     img = cv2.imread(os.path.join(image_dir, image))
     if img is None:
@@ -80,16 +83,17 @@
     assert h == image_height, f"Image height not {image_height} px"
     assert w == image_width, f"Image width not {image_width} px"
 
-    for tile_path in corresponding_tiles:
-        if not os.path.exists(os.path.join(output_dir, tile_path)) or overwrite:
-            i = int(tile_path.split("_")[-1].rstrip(".jpg"))
-            j = int(tile_path.split("_")[-2])
+    for tile_name in corresponding_tiles:
+        files_exist = all([os.path.exists(os.path.join(output_dir, tile_name)) for output_dir in output_dirs])
+        if not files_exist or overwrite:
+            i = int(tile_name.split("_")[-1].rstrip(".jpg"))
+            j = int(tile_name.split("_")[-2])
             tile = np.zeros((TILE_SIZE, TILE_SIZE, 3), dtype=np.uint8)
             tile[:] = img[i:i+TILE_SIZE, j:j+TILE_SIZE]
             assert tile.shape[0] == TILE_SIZE and tile.shape[1] == TILE_SIZE, f"Tile shape not {TILE_SIZE} x {TILE_SIZE} px"
 
             # Draw a black mask on reject annotations
-            annotations_to_mask_df = rejected_annotations_df[rejected_annotations_df.file_name == tile_path]
+            annotations_to_mask_df = rejected_annotations_df[rejected_annotations_df.file_name == tile_name]
             for ann in annotations_to_mask_df.itertuples():
                 bbox = [int(b) for b in ann.bbox]
                 cv2.rectangle(
@@ -102,19 +106,24 @@
                 
             assert annotations_to_mask_df.empty or np.any(tile != img[i:i+TILE_SIZE, j:j+TILE_SIZE]), "Mask not applied"
         
-            achieved = cv2.imwrite(os.path.join(output_dir, tile_path), tile)
-            if not annotations_to_mask_df.empty:
-                test=1
-
-<<<<<<< HEAD
-def remove_discarded_tiles(all_tiles_df, selected_tiles, directories_list):
-    for output_dir in directories_list:
-        for tile in all_tiles_df.file_name.unique():
-            if tile not in selected_tiles:
-                os.remove(os.path.join(output_dir, os.path.basename(tile)))
-=======
+            if prepare_coco and prepare_yolo:
+                tile_path = os.path.join(tasks_dict['coco']['subfolder'], tile_name)
+                achieved_coco = cv2.imwrite(tile_path, image)
+
+                dest_path = os.path.join(tasks_dict['yolo']['subfolder'], os.path.basename(tile_name))
+                os.link(tile_path, dest_path)
+
+                achieved[image].append(achieved_coco and os.path.exists(dest_path))
+
+            elif prepare_coco:
+                tile_path = os.path.join(tasks_dict['coco']['subfolder'], tile_name)
+                achieved[image].append(cv2.imwrite(tile_path, image))
+
+            elif prepare_yolo:
+                tile_path = os.path.join(tasks_dict['yolo']['subfolder'], tile_name)
+                achieved[image].append(cv2.imwrite(tile_path, image))
+
     return achieved
->>>>>>> 1203d8eb
 
 def write_image(image, image_name, dir_name, overwrite):
     filepath = os.path.join(dir_name, image_name)
@@ -137,11 +146,13 @@
     COCO_FILES_DICT = cfg['COCO_files']
     CACHED_VALIDATION = cfg['cached_validation']
     RATIO_WO_ANNOTATIONS = cfg['ratio_wo_annotations']
-    MAKE_OTH_DATASET = cfg['make_other_dataset'] if 'make_other_dataset' in cfg.keys() else False
     SEED = cfg['seed']
-    PREPARE_COCO = cfg['prepare_coco'] if 'prepare_coco' in cfg.keys() else False
-    PREPARE_YOLO = cfg['prepare_yolo'] if 'prepare_yolo' in cfg.keys() else False
     OVERWRITE_IMAGES = cfg['overwrite_images']
+
+    TASKS = cfg['tasks']
+    MAKE_OTHER_DATASET = TASKS['make_other_dataset']
+    PREPARE_COCO = TASKS['coco']['prepare_data'] if 'coco' in TASKS.keys() else False
+    PREPARE_YOLO = TASKS['yolo']['prepare_data'] if 'yolo' in TASKS.keys() else False
 
     IMAGE_HEIGHT = 4000
     IMAGE_WIDTH = 8000
@@ -157,24 +168,21 @@
     os.chdir(WORKING_DIR)
     written_files = []
 
-<<<<<<< HEAD
     OUTPUT_DIRS = []
     OUTPUT_DIR_IMAGES = "images"
     if PREPARE_COCO:
-        COCO_DIR = cfg['coco_dir']
+        COCO_DIR = TASKS['coco']['subfolder']
         os.makedirs(COCO_DIR, exist_ok=True)
         # Subfolder for COCO images
         os.makedirs(os.path.join(COCO_DIR, OUTPUT_DIR_IMAGES), exist_ok=True)
         OUTPUT_DIRS.append(os.path.join(COCO_DIR, OUTPUT_DIR_IMAGES))
     if PREPARE_YOLO:
         # YOLO conversion requires tiles to be saved in the same folder as COCO files
-        YOLO_DIR = cfg['yolo_dir']
+        YOLO_DIR = TASKS['yolo']['subfolder']
         os.makedirs(YOLO_DIR, exist_ok=True)
         OUTPUT_DIRS.append(os.path.join(YOLO_DIR))
 
-=======
     logger.info(f"Read COCO files...")
->>>>>>> 1203d8eb
     # Read full COCO dataset
     images_and_annotations_df = pd.DataFrame()
     for dataset_key, coco_file in COCO_FILES_DICT.items():
@@ -187,10 +195,6 @@
         images_df["annotations"] = [[] for _ in range(len(images_df))]
         for annotation in coco_data['annotations']:
             images_df.loc[images_df['image_id'] == annotation['image_id'], 'annotations'].iloc[0].append(annotation)
-<<<<<<< HEAD
-
-        images_and_annotations_df = pd.concat((images_and_annotations_df, pd.DataFrame(images_df)), ignore_index=True)
-=======
 
         images_and_annotations_df = pd.concat((images_and_annotations_df, pd.DataFrame(images_df)), ignore_index=True)
 
@@ -199,7 +203,6 @@
     for dataset_key, validation_file in CACHED_VALIDATION.items():
         with open(validation_file) as fp:
             validation_df = pd.concat((validation_df, pd.DataFrame.from_records(json.load(fp)["validation_status"]).transpose()), ignore_index=True)
->>>>>>> 1203d8eb
 
     if DEBUG:
         logger.info("Debug mode activated. Only first 100 images are processed.")
@@ -229,16 +232,7 @@
     rejected_annotations_df = pd.DataFrame()
     tot_tiles_with_ann = 0
     tot_tiles_without_ann = 0
-<<<<<<< HEAD
-    for image in tqdm(images_and_annotations_df.itertuples(), desc="Clipping images and annotations into tiles", total=len(images_and_annotations_df)):
-
-        img = cv2.imread(os.path.join(IMAGE_DIR, image.file_name))
-        if img is None:
-            logger.error(f"Image {image.file_name} not found")
-            continue
-=======
     for image in tqdm(images_and_annotations_df.itertuples(), desc="Defining tiles and clipping annotations to tiles", total=len(images_and_annotations_df)):
->>>>>>> 1203d8eb
 
         tiles = []
         for i in range(PADDING_Y, IMAGE_HEIGHT - PADDING_Y, TILE_SIZE - OVERLAP_Y):
@@ -249,22 +243,6 @@
                 })
                 image_id += 1
 
-<<<<<<< HEAD
-                if PREPARE_COCO and PREPARE_YOLO:
-                    write_image(tile, new_filename, COCO_DIR, OVERWRITE_IMAGES)
-
-                    dest_path = os.path.join(YOLO_DIR, os.path.basename(new_filename))
-                    if not os.path.exists(dest_path):
-                        os.link(new_filename, dest_path)
-
-                elif PREPARE_COCO:
-                    write_image(tile, new_filename, COCO_DIR, OVERWRITE_IMAGES)
-
-                elif PREPARE_YOLO:
-                    write_image(tile, os.path.basename(new_filename), YOLO_DIR, OVERWRITE_IMAGES)
-
-=======
->>>>>>> 1203d8eb
         all_tiles_df = pd.DataFrame(tiles)
 
         # Clip annotations to tiles
@@ -284,37 +262,6 @@
                 # else, scale coordinates and clip if necessary
                 # bbox
                 x1, new_width = check_bbox_plausibility(ann_origin_x - tile_min_x, ann_width)
-<<<<<<< HEAD
-                y1, new_height = check_bbox_plausibility(ann_origin_y - tile_min_y, ann_height)                
-
-                # segmentation
-                old_coords = ann["segmentation"][0]
-                coords = [get_new_coordinate(old_coords[0], tile_min_x), get_new_coordinate(old_coords[1], tile_min_y)] # set first coordinates
-                new_coords_tuples = []
-                for i in range(2, len(old_coords), 2):
-                    new_x = get_new_coordinate(old_coords[i], tile_min_x)
-                    new_y = get_new_coordinate(old_coords[i+1], tile_min_y)
-                    if new_x in [0, TILE_SIZE] and coords[-2] == new_x or new_y in [0, TILE_SIZE] and coords[-1] == new_y or (new_x, new_y) in new_coords_tuples:
-                        continue 
-                    new_coords_tuples.append((new_x, new_y))
-                    coords.extend([new_x, new_y])
-                assert all(value <= TILE_SIZE and value >= 0 for value in coords), "Mask outside tile"
-                if all(value[0] <=10 or value[0] >= 500 for value in new_coords_tuples) or all(value[1] <=10 or value[1] >= 500 for value in new_coords_tuples):
-                    continue
-
-                annotations.append(dict(
-                    id=int(annotation_id),
-                    image_id=tile["id"],
-                    category_id=int(1),  # Currently, single class
-                    iscrowd=int(ann["iscrowd"]),
-                    bbox=[x1, y1, new_width, new_height],
-                    area=compute_polygon_area([coords]),
-                    segmentation=[coords]
-                ))
-                annotation_id += 1
-
-        assert len(annotations) <= annotation_id - initial_annotation_nbr, "Some annotations were missed, the id did not increase enough."
-=======
                 y1, new_height = check_bbox_plausibility(ann_origin_y - tile_min_y, ann_height)
 
                 try:
@@ -341,34 +288,28 @@
                     if all(value[0] <= TILE_SIZE * 0.02 or value[0] >= TILE_SIZE * 0.98 for value in new_coords_tuples) or all(value[1] <=10 or value[1] >= 500 for value in new_coords_tuples):
                         continue
 
-                    annotations.append(dict(
-                        id=annotation_id,
-                        image_id=tile["id"],
-                        category_id=1,  # Currently, single class
-                        iscrowd=ann["iscrowd"],
-                        bbox=[x1, y1, new_width, new_height],
-                        area=segmentation_to_polygon([coords]).area,
-                        segmentation=[coords]
-                    ))
-                    annotation_id += 1
+                annotations.append(dict(
+                    id=int(annotation_id),
+                    image_id=tile["id"],
+                    category_id=int(1),  # Currently, single class
+                    iscrowd=int(ann["iscrowd"]),
+                    bbox=[x1, y1, new_width, new_height],
+                    area=segmentation_to_polygon([coords]).area,
+                    segmentation=[coords]
+                ))
+                annotation_id += 1
 
         tile_annotations_df = pd.DataFrame(
             annotations,
             columns=['image_id'] if len(annotations) == 0 else annotations[0].keys()
         )
         condition_annotations = all_tiles_df["id"].isin(tile_annotations_df["image_id"].unique())
->>>>>>> 1203d8eb
 
         if RATIO_WO_ANNOTATIONS != 0 and len(annotations) == 0:
                 gt_tiles_df = pd.concat((gt_tiles_df, all_tiles_df.sample(n=2, random_state=SEED)), ignore_index=True)
                 tot_tiles_without_ann += 2
                 selected_tiles = all_tiles_df.sample(n=2, random_state=SEED).file_name.unique().tolist()
 
-<<<<<<< HEAD
-                remove_discarded_tiles(all_tiles_df, all_tiles_df.sample(n=2, random_state=SEED).file_name.unique(), OUTPUT_DIRS)
-            
-=======
->>>>>>> 1203d8eb
         else: 
             clipped_annotations_df = pd.concat([clipped_annotations_df, tile_annotations_df], ignore_index=True)
 
@@ -384,32 +325,20 @@
                 )
                 tot_tiles_without_ann += tiles_without_ann_df.shape[0]
 
-<<<<<<< HEAD
-                tiles_df = pd.concat((tiles_df, tiles_with_ann_df, tiles_without_ann_df), ignore_index=True)
-
-                remove_discarded_tiles(
-                    all_tiles_df[~condition_annotations], tiles_without_ann_df.file_name.unique(), OUTPUT_DIRS
-                )
-=======
                 gt_tiles_df = pd.concat((gt_tiles_df, tiles_with_ann_df, tiles_without_ann_df), ignore_index=True)
                 selected_tiles = tiles_without_ann_df.file_name.unique().tolist()
->>>>>>> 1203d8eb
 
             else:
                 gt_tiles_df = pd.concat((gt_tiles_df, tiles_with_ann_df), ignore_index=True)
                 selected_tiles = tiles_with_ann_df.file_name.unique().tolist()
 
-        if MAKE_OTH_DATASET:
+        if MAKE_OTHER_DATASET:
             tiles_without_ann_df = all_tiles_df[~(condition_annotations | all_tiles_df["file_name"].isin(selected_tiles))].copy()
             tiles_without_ann_df["row_level"] = tiles_without_ann_df["file_name"].apply(lambda x: int(x.split("_")[-1].rstrip(".jpg")))
             max_height = tiles_without_ann_df["row_level"].max()
             oth_tiles_df = pd.concat([oth_tiles_df, tiles_without_ann_df[tiles_without_ann_df["row_level"] > max_height*3/4]], ignore_index=True)
 
-<<<<<<< HEAD
-                remove_discarded_tiles(all_tiles_df, tiles_with_ann_df.file_name.unique(), OUTPUT_DIRS)
-=======
             del tiles_without_ann_df
->>>>>>> 1203d8eb
 
         del all_tiles_df, condition_annotations, tile_annotations_df, selected_tiles
                 
@@ -419,17 +348,17 @@
     gt_tiles_df.drop(columns='original_image', inplace=True)
 
     _ = Parallel(n_jobs=10, backend="loky")(delayed(image_to_tiles)(
-            image, corresponding_tiles, rejected_annotations_df, IMAGE_HEIGHT, IMAGE_WIDTH, image_dir=IMAGE_DIR, output_dir=OUTPUT_DIR, overwrite=OVERWRITE_IMAGES
+            image, corresponding_tiles, rejected_annotations_df, IMAGE_HEIGHT, IMAGE_WIDTH, image_dir=IMAGE_DIR, tasks_dict=TASKS, overwrite=OVERWRITE_IMAGES
         ) for image, corresponding_tiles in tqdm(images_to_tiles_dict.items(), desc="Converting images to tiles")
     )
     
-    if MAKE_OTH_DATASET:
+    if MAKE_OTHER_DATASET:
         logger.info(f"Kept {oth_tiles_df.shape[0]} tiles without annotations in the other dataset.")
         images_to_tiles_dict = oth_tiles_df.groupby('original_image')['file_name'].apply(list).to_dict()
         oth_tiles_df.drop(columns='original_image', inplace=True)
 
         _ = Parallel(n_jobs=10, backend="loky")(delayed(image_to_tiles)(
-                image, corresponding_tiles, pd.DataFrame(), IMAGE_HEIGHT, IMAGE_WIDTH, image_dir=IMAGE_DIR, output_dir=OUTPUT_DIR, overwrite=OVERWRITE_IMAGES
+                image, corresponding_tiles, pd.DataFrame(), IMAGE_HEIGHT, IMAGE_WIDTH, image_dir=IMAGE_DIR, tasks_dict=TASKS, overwrite=OVERWRITE_IMAGES
             ) for image, corresponding_tiles in tqdm(images_to_tiles_dict.items(), desc="Converting images to tiles")
         )
 
@@ -442,17 +371,19 @@
         logger.warning(f"Found {duplicates.sum()} duplicated annotations with different ids. Removing them...")
         clipped_annotations_df = clipped_annotations_df[~duplicates].reset_index(drop=True)
 
+    # Create COCO dicts
     dataset_tiles_dict = {
         key: gt_tiles_df[gt_tiles_df["dataset"] == key].drop(columns="dataset").reset_index(drop=True) 
         for key in gt_tiles_df["dataset"].unique()
     }
+    if MAKE_OTHER_DATASET:
+        dataset_tiles_dict["oth"] = oth_tiles_df.drop(columns="dataset").reset_index(drop=True)
     for dataset in dataset_tiles_dict.keys():
         # Split annotations
         dataset_annotations = clipped_annotations_df[clipped_annotations_df["image_id"].isin(dataset_tiles_dict[dataset]["id"])].copy()
         dataset_annotations = dataset_annotations.astype({"id": int, "category_id": int, "iscrowd": int}, copy=False)
         logger.info(f"Found {len(dataset_annotations)} annotations in the {dataset} dataset.")
 
-        # Create COCO dicts
         coco_dict = assemble_coco_json(dataset_tiles_dict[dataset], dataset_annotations, CATEGORIES)
 
         if PREPARE_COCO:
@@ -469,15 +400,6 @@
             with open(os.path.join(YOLO_DIR, dataset + '.json'), 'w') as fp:
                 json.dump(coco_dict, fp, indent=4)
             written_files.append(os.path.join(YOLO_DIR, dataset + '.json'))
-
-    if MAKE_OTH_DATASET:
-        coco_dict = assemble_coco_json(oth_tiles_df, pd.DataFrame(), CATEGORIES)
-
-        # Create COCO files
-        logger.info(f"Creating COCO file for oth set.")
-        with open(os.path.join(OUTPUT_DIR, f"COCO_oth.json"), "w") as fp:
-            json.dump(coco_dict, fp, indent=4)
-        written_files.append(os.path.join(OUTPUT_DIR, f"COCO_oth.json"))
 
     logger.success("Done! The following files have been created:")
     for file in written_files:
