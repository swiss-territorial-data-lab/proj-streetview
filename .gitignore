--- conflicted
+++ resolved
@@ -1,9 +1,6 @@
 data/
-<<<<<<< HEAD
 datasets/
-=======
 model/
->>>>>>> 1203d8eb
 outputs/
 .vscode/
 
